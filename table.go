// Copyright 2014 Oleku Konko All rights reserved.
// Use of this source code is governed by a MIT
// license that can be found in the LICENSE file.

// This module is a Table Writer  API for the Go Programming Language.
// The protocols were written in pure Go and works on windows and unix systems

// Create & Generate text based table
package tablewriter

import (
	"bytes"
	"fmt"
	"io"
	"regexp"
	"strings"
)

const (
	MAX_ROW_WIDTH = 30
)

const (
	CENTER  = "+"
	ROW     = "-"
	COLUMN  = "|"
	SPACE   = " "
	NEWLINE = "\n"
)

const (
	ALIGN_DEFAULT = iota
	ALIGN_CENTER
	ALIGN_RIGHT
	ALIGN_LEFT
)

var (
	decimal = regexp.MustCompile(`^-?(?:\d{1,3}(?:,\d{3})*|\d+)(?:\.\d+)?$`)
	percent = regexp.MustCompile(`^-?\d+\.?\d*$%$`)
)

type Border struct {
	Left   bool
	Right  bool
	Top    bool
	Bottom bool
}

type Table struct {
	out            io.Writer
	rows           [][]string
	lines          [][][]string
	cs             map[int]int
	rs             map[int]int
	headers        [][]string
	footers        [][]string
	caption        bool
	captionText    string
	autoFmt        bool
	autoWrap       bool
	reflowText     bool
	mW             int
	pCenter        string
	pRow           string
	pColumn        string
	tColumn        int
	tRow           int
	hAlign         int
	fAlign         int
	align          int
	newLine        string
	rowLine        bool
	autoMergeCells bool
	hdrLine        bool
	borders        Border
	colSize        int
	headerParams   []string
	columnsParams  []string
	footerParams   []string
	columnsAlign   []int
}

// Start New Table
// Take io.Writer Directly
func NewWriter(writer io.Writer) *Table {
	t := &Table{
		out:           writer,
		rows:          [][]string{},
		lines:         [][][]string{},
		cs:            make(map[int]int),
		rs:            make(map[int]int),
		headers:       [][]string{},
		footers:       [][]string{},
		caption:       false,
		captionText:   "Table caption.",
		autoFmt:       true,
		autoWrap:      true,
		reflowText:    true,
		mW:            MAX_ROW_WIDTH,
		pCenter:       CENTER,
		pRow:          ROW,
		pColumn:       COLUMN,
		tColumn:       -1,
		tRow:          -1,
		hAlign:        ALIGN_DEFAULT,
		fAlign:        ALIGN_DEFAULT,
		align:         ALIGN_DEFAULT,
		newLine:       NEWLINE,
		rowLine:       false,
		hdrLine:       true,
		borders:       Border{Left: true, Right: true, Bottom: true, Top: true},
		colSize:       -1,
		headerParams:  []string{},
		columnsParams: []string{},
		footerParams:  []string{},
		columnsAlign:  []int{}}
	return t
}

// Render table output
func (t *Table) Render() {
	if t.borders.Top {
		t.printLine(true)
	}
	t.printHeading()
	if t.autoMergeCells {
		t.printRowsMergeCells()
	} else {
		t.printRows()
	}
	if !t.rowLine && t.borders.Bottom {
		t.printLine(true)
	}
	t.printFooter()

	if t.caption {
		t.printCaption()
	}
}

const (
	headerRowIdx = -1
	footerRowIdx = -2
)

// Set table header
func (t *Table) SetHeader(keys []string) {
	t.colSize = len(keys)
	for i, v := range keys {
		lines := t.parseDimension(v, i, headerRowIdx)
		t.headers = append(t.headers, lines)
	}
}

// Set table Footer
func (t *Table) SetFooter(keys []string) {
	//t.colSize = len(keys)
	for i, v := range keys {
		lines := t.parseDimension(v, i, footerRowIdx)
		t.footers = append(t.footers, lines)
	}
}

// Set table Caption
func (t *Table) SetCaption(caption bool, captionText ...string) {
	t.caption = caption
	if len(captionText) == 1 {
		t.captionText = captionText[0]
	}
}

// Turn header autoformatting on/off. Default is on (true).
func (t *Table) SetAutoFormatHeaders(auto bool) {
	t.autoFmt = auto
}

// Turn automatic multiline text adjustment on/off. Default is on (true).
func (t *Table) SetAutoWrapText(auto bool) {
	t.autoWrap = auto
}

// Turn automatic reflowing of multiline text when rewrapping. Default is on (true).
func (t *Table) SetReflowDuringAutoWrap(auto bool) {
	t.reflowText = auto
}

// Set the Default column width
func (t *Table) SetColWidth(width int) {
	t.mW = width
}

// Set the minimal width for a column
func (t *Table) SetColMinWidth(column int, width int) {
	t.cs[column] = width
}

// Set the Column Separator
func (t *Table) SetColumnSeparator(sep string) {
	t.pColumn = sep
}

// Set the Row Separator
func (t *Table) SetRowSeparator(sep string) {
	t.pRow = sep
}

// Set the center Separator
func (t *Table) SetCenterSeparator(sep string) {
	t.pCenter = sep
}

// Set Header Alignment
func (t *Table) SetHeaderAlignment(hAlign int) {
	t.hAlign = hAlign
}

// Set Footer Alignment
func (t *Table) SetFooterAlignment(fAlign int) {
	t.fAlign = fAlign
}

// Set Table Alignment
func (t *Table) SetAlignment(align int) {
	t.align = align
}

func (t *Table) SetColumnAlignment(keys []int) {
	for _, v := range keys {
		switch v {
		case ALIGN_CENTER:
			break
		case ALIGN_LEFT:
			break
		case ALIGN_RIGHT:
			break
		default:
			v = ALIGN_DEFAULT
		}
		t.columnsAlign = append(t.columnsAlign, v)
	}
}

// Set New Line
func (t *Table) SetNewLine(nl string) {
	t.newLine = nl
}

// Set Header Line
// This would enable / disable a line after the header
func (t *Table) SetHeaderLine(line bool) {
	t.hdrLine = line
}

// Set Row Line
// This would enable / disable a line on each row of the table
func (t *Table) SetRowLine(line bool) {
	t.rowLine = line
}

// Set Auto Merge Cells
// This would enable / disable the merge of cells with identical values
func (t *Table) SetAutoMergeCells(auto bool) {
	t.autoMergeCells = auto
}

// Set Table Border
// This would enable / disable line around the table
func (t *Table) SetBorder(border bool) {
	t.SetBorders(Border{border, border, border, border})
}

func (t *Table) SetBorders(border Border) {
	t.borders = border
}

// Append row to table
func (t *Table) Append(row []string) {
	rowSize := len(t.headers)
	if rowSize > t.colSize {
		t.colSize = rowSize
	}

	n := len(t.lines)
	line := [][]string{}
	for i, v := range row {

		// Detect string  width
		// Detect String height
		// Break strings into words
		out := t.parseDimension(v, i, n)

		// Append broken words
		line = append(line, out)
	}
	t.lines = append(t.lines, line)
}

// Allow Support for Bulk Append
// Eliminates repeated for loops
func (t *Table) AppendBulk(rows [][]string) {
	for _, row := range rows {
		t.Append(row)
	}
}

// NumLines to get the number of lines
func (t *Table) NumLines() int {
	return len(t.lines)
}

// Clear rows
func (t *Table) ClearRows() {
	t.lines = [][][]string{}
}

// Clear footer
func (t *Table) ClearFooter() {
	t.footers = [][]string{}
}

// Center based on position and border.
func (t *Table) center(i int) string {
	if i == -1 && !t.borders.Left {
		return t.pRow
	}

	if i == len(t.cs)-1 && !t.borders.Right {
		return t.pRow
	}

	return t.pCenter
}

// Print line based on row width
func (t *Table) printLine(nl bool) {
	fmt.Fprint(t.out, t.center(-1))
	for i := 0; i < len(t.cs); i++ {
		v := t.cs[i]
		fmt.Fprintf(t.out, "%s%s%s%s",
			t.pRow,
			strings.Repeat(string(t.pRow), v),
			t.pRow,
			t.center(i))
	}
	if nl {
		fmt.Fprint(t.out, t.newLine)
	}
}

// Print line based on row width with our without cell separator
func (t *Table) printLineOptionalCellSeparators(nl bool, displayCellSeparator []bool) {
	fmt.Fprint(t.out, t.pCenter)
	for i := 0; i < len(t.cs); i++ {
		v := t.cs[i]
		if i > len(displayCellSeparator) || displayCellSeparator[i] {
			// Display the cell separator
			fmt.Fprintf(t.out, "%s%s%s%s",
				t.pRow,
				strings.Repeat(string(t.pRow), v),
				t.pRow,
				t.pCenter)
		} else {
			// Don't display the cell separator for this cell
			fmt.Fprintf(t.out, "%s%s",
				strings.Repeat(" ", v+2),
				t.pCenter)
		}
	}
	if nl {
		fmt.Fprint(t.out, t.newLine)
	}
}

// Return the PadRight function if align is left, PadLeft if align is right,
// and Pad by default
func pad(align int) func(string, string, int) string {
	padFunc := Pad
	switch align {
	case ALIGN_LEFT:
		padFunc = PadRight
	case ALIGN_RIGHT:
		padFunc = PadLeft
	}
	return padFunc
}

// Print heading information
func (t *Table) printHeading() {
	// Check if headers is available
	if len(t.headers) < 1 {
		return
	}

	// Identify last column
	end := len(t.cs) - 1

	// Get pad function
	padFunc := pad(t.hAlign)

	// Checking for ANSI escape sequences for header
	is_esc_seq := false
	if len(t.headerParams) > 0 {
		is_esc_seq = true
	}

	// Maximum height.
	max := t.rs[headerRowIdx]

	// Print Heading
	for x := 0; x < max; x++ {
		// Check if border is set
		// Replace with space if not set
		fmt.Fprint(t.out, ConditionString(t.borders.Left, t.pColumn, SPACE))

		for y := 0; y <= end; y++ {
			v := t.cs[y]
			h := ""
			if y < len(t.headers) && x < len(t.headers[y]) {
				h = t.headers[y][x]
			}
			if t.autoFmt {
				h = Title(h)
			}
			pad := ConditionString((y == end && !t.borders.Left), SPACE, t.pColumn)

			if is_esc_seq {
				fmt.Fprintf(t.out, " %s %s",
					format(padFunc(h, SPACE, v),
						t.headerParams[y]), pad)
			} else {
				fmt.Fprintf(t.out, " %s %s",
					padFunc(h, SPACE, v),
					pad)
			}
		}
		// Next line
		fmt.Fprint(t.out, t.newLine)
	}
	if t.hdrLine {
		t.printLine(true)
	}
}

// Print heading information
func (t *Table) printFooter() {
	// Check if headers is available
	if len(t.footers) < 1 {
		return
	}

	// Only print line if border is not set
	if !t.borders.Bottom {
		t.printLine(true)
	}

	// Identify last column
	end := len(t.cs) - 1

	// Get pad function
	padFunc := pad(t.fAlign)

	// Checking for ANSI escape sequences for header
	is_esc_seq := false
	if len(t.footerParams) > 0 {
		is_esc_seq = true
	}

	// Maximum height.
	max := t.rs[footerRowIdx]

	// Print Footer
	erasePad := make([]bool, len(t.footers))
	for x := 0; x < max; x++ {
		// Check if border is set
		// Replace with space if not set
		fmt.Fprint(t.out, ConditionString(t.borders.Bottom, t.pColumn, SPACE))

		for y := 0; y <= end; y++ {
			v := t.cs[y]
			f := ""
			if y < len(t.footers) && x < len(t.footers[y]) {
				f = t.footers[y][x]
			}
			if t.autoFmt {
				f = Title(f)
			}
			pad := ConditionString((y == end && !t.borders.Top), SPACE, t.pColumn)

			if erasePad[y] || (x == 0 && len(f) == 0) {
				pad = SPACE
				erasePad[y] = true
			}

			if is_esc_seq {
				fmt.Fprintf(t.out, " %s %s",
					format(padFunc(f, SPACE, v),
						t.footerParams[y]), pad)
			} else {
				fmt.Fprintf(t.out, " %s %s",
					padFunc(f, SPACE, v),
					pad)
			}

			//fmt.Fprintf(t.out, " %s %s",
			//	padFunc(f, SPACE, v),
			//	pad)
		}
		// Next line
		fmt.Fprint(t.out, t.newLine)
		//t.printLine(true)
	}

	hasPrinted := false

	for i := 0; i <= end; i++ {
		v := t.cs[i]
		pad := t.pRow
		center := t.pCenter
		length := len(t.footers[i][0])

		if length > 0 {
			hasPrinted = true
		}

		// Set center to be space if length is 0
		if length == 0 && !t.borders.Right {
			center = SPACE
		}

		// Print first junction
		if i == 0 {
			if length > 0 && !t.borders.Left {
				center = t.pRow
			}
			fmt.Fprint(t.out, center)
		}

		// Pad With space of length is 0
		if length == 0 {
			pad = SPACE
		}
		// Ignore left space as it has printed before
		if hasPrinted || t.borders.Left {
			pad = t.pRow
			center = t.pCenter
		}

		// Change Center end position
		if center != SPACE {
			if i == end && !t.borders.Right {
				center = t.pRow
			}
		}

		// Change Center start position
		if center == SPACE {
<<<<<<< HEAD
			if i < end && len(t.footers[i+1]) != 0 {
				if !t.borders.Left {
					center = t.pRow
				} else {
					center = t.pCenter
				}
=======
			if i < end && len(t.footers[i+1][0]) != 0 {
				center = t.pCenter
>>>>>>> f82d3137
			}
		}

		// Print the footer
		fmt.Fprintf(t.out, "%s%s%s%s",
			pad,
			strings.Repeat(string(pad), v),
			pad,
			center)

	}

	fmt.Fprint(t.out, t.newLine)
}

// Print caption text
func (t Table) printCaption() {
	width := t.getTableWidth()
	paragraph, _ := WrapString(t.captionText, width)
	for linecount := 0; linecount < len(paragraph); linecount++ {
		fmt.Fprintln(t.out, paragraph[linecount])
	}
}

// Calculate the total number of characters in a row
func (t Table) getTableWidth() int {
	var chars int
	for _, v := range t.cs {
		chars += v
	}

	// Add chars, spaces, seperators to calculate the total width of the table.
	// ncols := t.colSize
	// spaces := ncols * 2
	// seps := ncols + 1

	return (chars + (3 * t.colSize) + 2)
}

func (t Table) printRows() {
	for i, lines := range t.lines {
		t.printRow(lines, i)
	}
}

func (t *Table) fillAlignment(num int) {
	if len(t.columnsAlign) < num {
		t.columnsAlign = make([]int, num)
		for i := range t.columnsAlign {
			t.columnsAlign[i] = t.align
		}
	}
}

// Print Row Information
// Adjust column alignment based on type

func (t *Table) printRow(columns [][]string, rowIdx int) {
	// Get Maximum Height
	max := t.rs[rowIdx]
	total := len(columns)

	// TODO Fix uneven col size
	// if total < t.colSize {
	//	for n := t.colSize - total; n < t.colSize ; n++ {
	//		columns = append(columns, []string{SPACE})
	//		t.cs[n] = t.mW
	//	}
	//}

	// Pad Each Height
	pads := []int{}

	// Checking for ANSI escape sequences for columns
	is_esc_seq := false
	if len(t.columnsParams) > 0 {
		is_esc_seq = true
	}
	t.fillAlignment(total)

	for i, line := range columns {
		length := len(line)
		pad := max - length
		pads = append(pads, pad)
		for n := 0; n < pad; n++ {
			columns[i] = append(columns[i], "  ")
		}
	}
	//fmt.Println(max, "\n")
	for x := 0; x < max; x++ {
		for y := 0; y < total; y++ {

			// Check if border is set
			fmt.Fprint(t.out, ConditionString((!t.borders.Left && y == 0), SPACE, t.pColumn))

			fmt.Fprintf(t.out, SPACE)
			str := columns[y][x]

			// Embedding escape sequence with column value
			if is_esc_seq {
				str = format(str, t.columnsParams[y])
			}

			// This would print alignment
			// Default alignment  would use multiple configuration
			switch t.columnsAlign[y] {
			case ALIGN_CENTER: //
				fmt.Fprintf(t.out, "%s", Pad(str, SPACE, t.cs[y]))
			case ALIGN_RIGHT:
				fmt.Fprintf(t.out, "%s", PadLeft(str, SPACE, t.cs[y]))
			case ALIGN_LEFT:
				fmt.Fprintf(t.out, "%s", PadRight(str, SPACE, t.cs[y]))
			default:
				if decimal.MatchString(strings.TrimSpace(str)) || percent.MatchString(strings.TrimSpace(str)) {
					fmt.Fprintf(t.out, "%s", PadLeft(str, SPACE, t.cs[y]))
				} else {
					fmt.Fprintf(t.out, "%s", PadRight(str, SPACE, t.cs[y]))

					// TODO Custom alignment per column
					//if max == 1 || pads[y] > 0 {
					//	fmt.Fprintf(t.out, "%s", Pad(str, SPACE, t.cs[y]))
					//} else {
					//	fmt.Fprintf(t.out, "%s", PadRight(str, SPACE, t.cs[y]))
					//}

				}
			}
			fmt.Fprintf(t.out, SPACE)
		}
		// Check if border is set
		// Replace with space if not set
		fmt.Fprint(t.out, ConditionString(t.borders.Left, t.pColumn, SPACE))
		fmt.Fprint(t.out, t.newLine)
	}

	if t.rowLine {
		t.printLine(true)
	}
}

// Print the rows of the table and merge the cells that are identical
func (t *Table) printRowsMergeCells() {
	var previousLine []string
	var displayCellBorder []bool
	var tmpWriter bytes.Buffer
	for i, lines := range t.lines {
		// We store the display of the current line in a tmp writer, as we need to know which border needs to be print above
		previousLine, displayCellBorder = t.printRowMergeCells(&tmpWriter, lines, i, previousLine)
		if i > 0 { //We don't need to print borders above first line
			if t.rowLine {
				t.printLineOptionalCellSeparators(true, displayCellBorder)
			}
		}
		tmpWriter.WriteTo(t.out)
	}
	//Print the end of the table
	if t.rowLine {
		t.printLine(true)
	}
}

// Print Row Information to a writer and merge identical cells.
// Adjust column alignment based on type

func (t *Table) printRowMergeCells(writer io.Writer, columns [][]string, rowIdx int, previousLine []string) ([]string, []bool) {
	// Get Maximum Height
	max := t.rs[rowIdx]
	total := len(columns)

	// Pad Each Height
	pads := []int{}

	// Checking for ANSI escape sequences for columns
	is_esc_seq := false
	if len(t.columnsParams) > 0 {
		is_esc_seq = true
	}
	for i, line := range columns {
		length := len(line)
		pad := max - length
		pads = append(pads, pad)
		for n := 0; n < pad; n++ {
			columns[i] = append(columns[i], "  ")
		}
	}

	var displayCellBorder []bool
	t.fillAlignment(total)
	for x := 0; x < max; x++ {
		for y := 0; y < total; y++ {

			// Check if border is set
			fmt.Fprint(writer, ConditionString((!t.borders.Left && y == 0), SPACE, t.pColumn))

			fmt.Fprintf(writer, SPACE)

			str := columns[y][x]

			// Embedding escape sequence with column value
			if is_esc_seq {
				str = format(str, t.columnsParams[y])
			}

			if t.autoMergeCells {
				//Store the full line to merge mutli-lines cells
				fullLine := strings.Join(columns[y], " ")
				if len(previousLine) > y && fullLine == previousLine[y] && fullLine != "" {
					// If this cell is identical to the one above but not empty, we don't display the border and keep the cell empty.
					displayCellBorder = append(displayCellBorder, false)
					str = ""
				} else {
					// First line or different content, keep the content and print the cell border
					displayCellBorder = append(displayCellBorder, true)
				}
			}

			// This would print alignment
			// Default alignment  would use multiple configuration
			switch t.columnsAlign[y] {
			case ALIGN_CENTER: //
				fmt.Fprintf(writer, "%s", Pad(str, SPACE, t.cs[y]))
			case ALIGN_RIGHT:
				fmt.Fprintf(writer, "%s", PadLeft(str, SPACE, t.cs[y]))
			case ALIGN_LEFT:
				fmt.Fprintf(writer, "%s", PadRight(str, SPACE, t.cs[y]))
			default:
				if decimal.MatchString(strings.TrimSpace(str)) || percent.MatchString(strings.TrimSpace(str)) {
					fmt.Fprintf(writer, "%s", PadLeft(str, SPACE, t.cs[y]))
				} else {
					fmt.Fprintf(writer, "%s", PadRight(str, SPACE, t.cs[y]))
				}
			}
			fmt.Fprintf(writer, SPACE)
		}
		// Check if border is set
		// Replace with space if not set
		fmt.Fprint(writer, ConditionString(t.borders.Left, t.pColumn, SPACE))
		fmt.Fprint(writer, t.newLine)
	}

	//The new previous line is the current one
	previousLine = make([]string, total)
	for y := 0; y < total; y++ {
		previousLine[y] = strings.Join(columns[y], " ") //Store the full line for multi-lines cells
	}
	//Returns the newly added line and wether or not a border should be displayed above.
	return previousLine, displayCellBorder
}

func (t *Table) parseDimension(str string, colKey, rowKey int) []string {
	var (
		raw      []string
		maxWidth int
	)

	raw = getLines(str)
	maxWidth = 0
	for _, line := range raw {
		if w := DisplayWidth(line); w > maxWidth {
			maxWidth = w
		}
	}

	// If wrapping, ensure that all paragraphs in the cell fit in the
	// specified width.
	if t.autoWrap {
		// If there's a maximum allowed width for wrapping, use that.
		if maxWidth > t.mW {
			maxWidth = t.mW
		}

		// In the process of doing so, we need to recompute maxWidth. This
		// is because perhaps a word in the cell is longer than the
		// allowed maximum width in t.mW.
		newMaxWidth := maxWidth
		newRaw := make([]string, 0, len(raw))

		if t.reflowText {
			// Make a single paragraph of everything.
			raw = []string{strings.Join(raw, " ")}
		}
		for i, para := range raw {
			paraLines, _ := WrapString(para, maxWidth)
			for _, line := range paraLines {
				if w := DisplayWidth(line); w > newMaxWidth {
					newMaxWidth = w
				}
			}
			if i > 0 {
				newRaw = append(newRaw, " ")
			}
			newRaw = append(newRaw, paraLines...)
		}
		raw = newRaw
		maxWidth = newMaxWidth
	}

	// Store the new known maximum width.
	v, ok := t.cs[colKey]
	if !ok || v < maxWidth || v == 0 {
		t.cs[colKey] = maxWidth
	}

	// Remember the number of lines for the row printer.
	h := len(raw)
	v, ok = t.rs[rowKey]

	if !ok || v < h || v == 0 {
		t.rs[rowKey] = h
	}
	//fmt.Printf("Raw %+v %d\n", raw, len(raw))
	return raw
}<|MERGE_RESOLUTION|>--- conflicted
+++ resolved
@@ -555,17 +555,12 @@
 
 		// Change Center start position
 		if center == SPACE {
-<<<<<<< HEAD
-			if i < end && len(t.footers[i+1]) != 0 {
+			if i < end && len(t.footers[i+1][0]) != 0 {
 				if !t.borders.Left {
 					center = t.pRow
 				} else {
 					center = t.pCenter
 				}
-=======
-			if i < end && len(t.footers[i+1][0]) != 0 {
-				center = t.pCenter
->>>>>>> f82d3137
 			}
 		}
 
